--- conflicted
+++ resolved
@@ -1,13 +1,17 @@
 package main
 
 import (
+	"context"
 	"encoding/json"
 	"errors"
 	"fmt"
+	"strings"
 	"sync"
 	"time"
 
 	"github.com/streadway/amqp"
+	"go.mau.fi/whatsmeow"
+	waProto "go.mau.fi/whatsmeow/binary/proto"
 )
 
 type RabbitMQQueue struct {
@@ -38,24 +42,25 @@
 	consumersMutex sync.Mutex
 )
 
+const maxRetries = 3
+
 // Singleton para RabbitMQQueue
 // Inicializa a conexão global RabbitMQ
 func GetRabbitMQInstance(amqpURL string) (*RabbitMQQueue, error) {
-	var initErr error
+	var err error
 	once.Do(func() {
 		conn, err := amqp.DialConfig(amqpURL, amqp.Config{Heartbeat: 10 * time.Second})
 		if err != nil {
-			initErr = fmt.Errorf("failed to connect to RabbitMQ: %v", err)
 			log.Error().Err(err).Msg("Failed to connect to RabbitMQ")
 			return
 		}
 		ch, err := conn.Channel()
 		if err != nil {
-			initErr = fmt.Errorf("failed to open global channel: %v", err)
 			log.Error().Err(err).Msg("Failed to open global channel")
 			conn.Close()
 			return
 		}
+		// Configura Dead Letter Exchange
 		err = ch.ExchangeDeclare(
 			"WuzAPI_DLX",
 			"fanout",
@@ -66,7 +71,6 @@
 			nil,
 		)
 		if err != nil {
-			initErr = fmt.Errorf("failed to declare DLX: %v", err)
 			log.Error().Err(err).Msg("Failed to declare DLX")
 			ch.Close()
 			conn.Close()
@@ -81,10 +85,7 @@
 			nil,
 		)
 		if err != nil {
-			initErr = fmt.Errorf("failed to declare DLQ: %v", err)
 			log.Error().Err(err).Msg("Failed to declare DLQ")
-			ch.Close()
-			conn.Close()
 			return
 		}
 		err = ch.QueueBind(
@@ -95,22 +96,12 @@
 			nil,
 		)
 		if err != nil {
-			initErr = fmt.Errorf("failed to bind DLQ to DLX: %v", err)
 			log.Error().Err(err).Msg("Failed to bind DLQ to DLX")
-			ch.Close()
-			conn.Close()
 			return
 		}
 		queueInstance = &RabbitMQQueue{conn: conn, channel: ch}
 	})
-
-	if initErr != nil {
-		return nil, initErr
-	}
-	if queueInstance == nil {
-		return nil, fmt.Errorf("RabbitMQ instance not initialized")
-	}
-	return queueInstance, nil
+	return queueInstance, err
 }
 
 func GetUserQueue(amqpURL string, userID int) (*RabbitMQQueue, error) {
@@ -118,17 +109,6 @@
 	if err != nil {
 		return nil, err
 	}
-	if globalQueue == nil || globalQueue.conn == nil {
-		return nil, fmt.Errorf("RabbitMQ instance not initialized")
-	}
-
-	consumersMutex.Lock()
-	if existingConsumer, exists := userConsumers[userID]; exists {
-		existingConsumer.queue.Close()
-		delete(userConsumers, userID)
-		log.Warn().Int("userID", userID).Msg("Canal antigo fechado antes de criar um novo")
-	}
-	consumersMutex.Unlock()
 
 	// Verifica se já existe um consumidor ativo
 	if consumer, exists := userConsumers[userID]; exists && consumer.queue.channel != nil {
@@ -138,7 +118,7 @@
 
 	ch, err := globalQueue.conn.Channel()
 	if err != nil {
-		log.Error().Err(err).Int("userID", userID).Msg("Falha ao abrir canal para o usuário")
+		log.Error().Err(err).Int("userID", userID).Msg("Failed to open user channel")
 		return nil, err
 	}
 
@@ -155,7 +135,7 @@
 		},
 	)
 	if err != nil {
-		log.Error().Err(err).Int("userID", userID).Msg("Falha ao declarar fila do usuário")
+		log.Error().Err(err).Int("userID", userID).Msg("Failed to declare user queue")
 		ch.Close()
 		return nil, err
 	}
@@ -233,7 +213,7 @@
 
 	// Verifica se a resposta está vazia
 	if len(resp) == 0 {
-		return "", errors.New("número de telefone " + phone + " não encontrado no WhatsApp")
+		return "", errors.New("número de telefone não encontrado no WhatsApp")
 	}
 
 	// Extrai o JID do primeiro item (ou todos se preferir concatenar)``
@@ -244,12 +224,7 @@
 }
 
 // Pool de Consumidores
-<<<<<<< HEAD
-func StartUserConsumers(s *server, amqpURL string, globalCancelChan <-chan struct{}) {
-	const maxQueues = 150 // Adiciona limite
-=======
 func StartUserConsumers(s *server, amqpURL string, globalCancelChan chan struct{}) {
->>>>>>> 97de0178
 	go func() {
 		for {
 			select {
@@ -268,17 +243,6 @@
 
 			case <-time.After(5 * time.Second):
 				activeUsers := make(map[int]bool)
-<<<<<<< HEAD
-				queueCount := len(userConsumers)
-
-				for userID := range clientPointer {
-					activeUsers[userID] = true
-					if queueCount >= maxQueues {
-						log.Warn().Msgf("Max queues reached (%d/%d), skipping new consumers", queueCount, maxQueues)
-						continue
-					}
-					if _, exists := userConsumers[userID]; !exists {
-=======
 
 				for userID := range clientPointer {
 					activeUsers[userID] = true
@@ -289,7 +253,6 @@
 					consumersMutex.Unlock()
 
 					if !exists {
->>>>>>> 97de0178
 						queue, err := GetUserQueue(amqpURL, userID)
 						if err != nil {
 							log.Error().Err(err).Int("userID", userID).Msg("Failed to create user queue")
@@ -301,22 +264,14 @@
 						// Agora protegemos a escrita no `userConsumers`
 						consumersMutex.Lock()
 						userConsumers[userID] = &UserConsumer{queue: queue, cancelChan: userCancelChan}
-<<<<<<< HEAD
-						go ProcessUserMessages(queue, s, userID, userCancelChan)
-						queueCount++
-=======
 						consumersMutex.Unlock()
 
 						go processUserMessages(queue, s, userID, userCancelChan)
->>>>>>> 97de0178
 						log.Info().Int("userID", userID).Msg("Started consumer for user")
 					}
 				}
 
-<<<<<<< HEAD
-=======
 				// Remover consumidores inativos sem bloquear o mutex por muito tempo
->>>>>>> 97de0178
 				for userID, consumer := range userConsumers {
 					if !activeUsers[userID] {
 						log.Warn().Int("userID", userID).Msg("Closing inactive consumer")
@@ -325,12 +280,7 @@
 						consumersMutex.Lock()
 						consumer.queue.Close()
 						delete(userConsumers, userID)
-<<<<<<< HEAD
-						queueCount--
-						log.Info().Int("userID", userID).Msg("Stopped consumer for inactive user")
-=======
 						consumersMutex.Unlock()
->>>>>>> 97de0178
 					}
 				}
 			}
@@ -353,11 +303,6 @@
 	consumersMutex.Unlock()
 
 	for {
-<<<<<<< HEAD
-		deliveries, err := queue.Dequeue()
-		if err != nil {
-			log.Error().Err(err).Int("userID", userID).Msg("Failed to start consuming messages, retrying in 5 seconds")
-=======
 		select {
 		case delivery, ok := <-deliveries:
 			if !ok {
@@ -377,7 +322,6 @@
 			queue.Close() // Fecha o canal ao encerrar
 			delete(userConsumers, userID)
 			consumersMutex.Unlock()
->>>>>>> 97de0178
 			return
 		}
 	}
@@ -385,13 +329,6 @@
 
 func ProcessMessage(delivery amqp.Delivery, s *server, msgData MessageData, queue *RabbitMQQueue) {
 
-<<<<<<< HEAD
-				processMessage(delivery, s, queue)
-
-			case <-cancelChan:
-				log.Info().Int("userID", userID).Msg("Shutting down user consumer")
-				return
-=======
 	if err := json.Unmarshal(delivery.Body, &msgData); err != nil {
 		log.Error().Err(err).Msg("Failed to unmarshal message")
 		delivery.Nack(false, true)
@@ -497,7 +434,6 @@
 			data := map[string]string{
 				"jsonData": string(values),
 				"token":    myuserinfo.(Values).Get("Token"),
->>>>>>> 97de0178
 			}
 			go callHook(webhookurl, data, msgData.Userid)
 
