--- conflicted
+++ resolved
@@ -16,7 +16,6 @@
 	"path/filepath"
 	"strconv"
 	"strings"
-	"sync"
 	"time"
 
 	"github.com/gorilla/mux"
@@ -853,10 +852,22 @@
 }
 
 func (s *server) SendImage() http.HandlerFunc {
-	return func(w http.ResponseWriter, r *http.Request) {
+
+	return func(w http.ResponseWriter, r *http.Request) {
+
 		txtid := r.Context().Value("userinfo").(Values).Get("Id")
+
+		//log.Info().Str("txtid", txtid).Msg("Conteúdo do txtid")
+
 		userid, _ := strconv.Atoi(txtid)
+
+		//log.Info().Str("userid", strconv.Itoa(userid)).Msg("Conteúdo do userid")
 		msgid := ""
+
+		if clientPointer[userid] == nil {
+			s.Respond(w, r, http.StatusInternalServerError, errors.New("Nenhuma sessão ativa"))
+			return
+		}
 
 		decoder := json.NewDecoder(r.Body)
 		var t struct {
@@ -886,6 +897,7 @@
 			return
 		}
 
+		// Verificar se a imagem está no Payload ou no usuário
 		if t.Image == "" {
 			imageBase64 := r.Context().Value("userinfo").(Values).Get("ImageBase64")
 			t.Image = imageBase64
@@ -897,97 +909,67 @@
 			msgid = t.Id
 		}
 
-		if strings.HasPrefix(t.Image, "https://") {
-			imageChan := make(chan string, 1)
-			errChan := make(chan error, 1)
-			go func() {
-				base64, err := ImageToBase64(t.Image)
-				if err != nil {
-					errChan <- err
-					return
-				}
-				imageChan <- base64
-			}()
-			select {
-			case imageBase64 := <-imageChan:
-				t.Image = "data:image/jpeg;base64," + imageBase64
-			case <-time.After(5 * time.Second): // Timeout para download
-				s.Respond(w, r, http.StatusInternalServerError, errors.New("Timeout ao baixar imagem"))
-				return
-			}
-		}
-
-		if t.Image == "" {
-			s.Respond(w, r, http.StatusBadRequest, errors.New("Imagem obrigatória no Payload ou no usuário"))
-			return
-		}
-
 		var uploaded whatsmeow.UploadResponse
 		var filedata []byte
 		var thumbnailBytes []byte
-		errChan := make(chan error, 2)
-
-		var wg sync.WaitGroup
-		wg.Add(2)
-
-		go func() {
-			defer wg.Done()
+
+		if strings.HasPrefix(t.Image, "https://") {
+			imageBase64, err := ImageToBase64(t.Image)
+			if err != nil {
+				s.Respond(w, r, http.StatusBadRequest, errors.New("Erro ao converter imagem para base64"))
+				return
+			}
+			t.Image = "data:image/jpeg;base64," + imageBase64
+		}
+
+		// Caso ainda não tenha imagem, retornar erro
+		if t.Image == "" {
+			s.Respond(w, r, http.StatusBadRequest, errors.New("Imagem obrigatória no Payload ou no usuário"))
+			return
+		}
+
+		if strings.HasPrefix(t.Image, "data:image") {
 			dataURL, err := dataurl.DecodeString(t.Image)
 			if err != nil {
-				errChan <- fmt.Errorf("erro ao decodificar imagem base64: %v", err)
+				s.Respond(w, r, http.StatusBadRequest, errors.New("Erro ao decodificar a imagem base64"))
 				return
 			}
+
 			filedata = dataURL.Data
 			uploaded, err = clientPointer[userid].Upload(context.Background(), filedata, whatsmeow.MediaImage)
 			if err != nil {
-				errChan <- fmt.Errorf("erro ao fazer upload da imagem: %v", err)
-			}
-		}()
-
-		go func() {
-			defer wg.Done()
+				s.Respond(w, r, http.StatusInternalServerError, errors.New("Erro ao fazer upload da imagem"))
+				return
+			}
+
 			reader := bytes.NewReader(filedata)
 			img, _, err := image.Decode(reader)
 			if err != nil {
-				errChan <- fmt.Errorf("erro ao processar thumbnail: %v", err)
+				s.Respond(w, r, http.StatusInternalServerError, errors.New("Erro ao processar thumbnail"))
 				return
 			}
+
 			thumbnail := resize.Thumbnail(72, 72, img, resize.Lanczos3)
+
 			tmpFile, err := os.CreateTemp("", "thumbnail-*.jpg")
 			if err != nil {
-				errChan <- fmt.Errorf("erro ao criar arquivo temporário: %v", err)
+				s.Respond(w, r, http.StatusInternalServerError, errors.New("Erro ao criar arquivo temporário para thumbnail"))
 				return
 			}
 			defer os.Remove(tmpFile.Name())
+
 			if err := jpeg.Encode(tmpFile, thumbnail, nil); err != nil {
-				errChan <- fmt.Errorf("erro ao codificar thumbnail: %v", err)
+				s.Respond(w, r, http.StatusInternalServerError, errors.New("Erro ao codificar thumbnail em JPEG"))
 				return
 			}
+
 			thumbnailBytes, err = os.ReadFile(tmpFile.Name())
 			if err != nil {
-				errChan <- fmt.Errorf("erro ao ler thumbnail: %v", err)
-			}
-		}()
-
-		wg.Wait()
-		close(errChan)
-
-		var errMessages []string
-		for err := range errChan {
-			errMessages = append(errMessages, err.Error())
-		}
-		if len(errMessages) > 0 {
-			s.Respond(w, r, http.StatusInternalServerError, errors.New(strings.Join(errMessages, "; ")))
-			return
-		}
-
-		if uploaded.URL == "" { // Verificação extra no uploaded.URL
-			s.Respond(w, r, http.StatusInternalServerError, errors.New("URL do upload inválida"))
-			return
-		}
-
-		if len(thumbnailBytes) == 0 {
-			s.Respond(w, r, http.StatusInternalServerError, errors.New("Thumbnail não gerado"))
+				s.Respond(w, r, http.StatusInternalServerError, errors.New("Erro ao ler arquivo de thumbnail"))
+				return
+			}
+		} else {
+			s.Respond(w, r, http.StatusBadRequest, errors.New("Formato de imagem inválido"))
 			return
 		}
 
@@ -1005,16 +987,30 @@
 			},
 		}
 
+		if t.ContextInfo.StanzaID != nil {
+			msg.ImageMessage.ContextInfo = &waProto.ContextInfo{
+				StanzaID:      proto.String(*t.ContextInfo.StanzaID),
+				Participant:   proto.String(*t.ContextInfo.Participant),
+				QuotedMessage: &waProto.Message{Conversation: proto.String("")},
+			}
+		}
+
+		if t.ContextInfo.MentionedJID != nil {
+			msg.ImageMessage.ContextInfo.MentionedJID = t.ContextInfo.MentionedJID
+		}
+
+		// Enfileirar no RabbitMQ
 		queue, err := GetUserQueue(getRabbitMQURL(), userid)
 		if err != nil {
 			s.Respond(w, r, http.StatusInternalServerError, errors.New("Failed to get user queue"))
 			return
 		}
 
+		// Cria msgData no formato original
 		msgData, err := json.Marshal(map[string]interface{}{
 			"Id":       msgid,
 			"Phone":    t.Phone,
-			"MsgProto": &msg,
+			"MsgProto": &msg, // Objeto *waProto.Message diretamente
 			"Userid":   userid,
 		})
 		if err != nil {
@@ -1023,42 +1019,29 @@
 			return
 		}
 
+		// Valida e aplica Priority
 		priority := uint8(t.Priority)
 		if t.Priority < 0 || t.Priority > 255 {
 			priority = 0
 			log.Warn().Int("priority", t.Priority).Str("msgid", msgid).Msg("Priority out of range, defaulting to 0")
 		}
 
-<<<<<<< HEAD
-		enqueueErr := make(chan error, 1)
-		go func() {
-			err := queue.Enqueue(string(msgData), priority, userid)
-			enqueueErr <- err
-		}()
-
-		select {
-		case err := <-enqueueErr:
-			if err != nil {
-				log.Error().Err(err).Str("msgid", msgid).Msg("Failed to enqueue message")
-				s.Respond(w, r, http.StatusInternalServerError, fmt.Errorf("failed to enqueue message: %v", err))
-				return
-			}
-		case <-time.After(5 * time.Second): // Timeout aumentado para 5s
-			log.Warn().Str("msgid", msgid).Msg("Timeout no enfileiramento")
-			s.Respond(w, r, http.StatusInternalServerError, errors.New("Timeout ao enfileirar mensagem"))
-			return
-		}
-=======
 		go func() {
 			err := queue.Enqueue(string(msgData), priority, userid)
 			if err != nil { // ✅ Correto: verifica se houve erro no enfileiramento
 				log.Error().Err(err).Str("msgid", msgid).Msg("Erro ao enfileirar mensagem")
 			}
 		}()
->>>>>>> 92290788
-
-		response := fmt.Sprintf(`{"Details":"Imagem enfileirada","Id":"%s"}`, msgid)
-		s.Respond(w, r, http.StatusOK, response)
+
+		//log.Info().Str("id", msgid).Str("phone", t.Phone).Msg("Imagem enfileirada para envio")
+
+		response := map[string]interface{}{"Details": "Imagem enfileirada", "Id": msgid}
+		responseJson, err := json.Marshal(response)
+		if err != nil {
+			s.Respond(w, r, http.StatusInternalServerError, err)
+		} else {
+			s.Respond(w, r, http.StatusOK, string(responseJson))
+		}
 	}
 }
 
@@ -1985,12 +1968,11 @@
 			log.Warn().Int("priority", t.Priority).Str("msgid", msgid).Msg("Priority out of range, defaulting to 0")
 		}
 
-		go func() {
-			err := queue.Enqueue(string(msgData), priority, userid)
-			if err != nil {
-				log.Error().Err(err).Str("msgid", msgid).Msg("Failed to enqueue message")
-			}
-		}()
+		if err := queue.Enqueue(string(msgData), priority, userid); err != nil {
+			log.Error().Err(err).Str("msgid", msgid).Msg("Failed to enqueue message")
+			s.Respond(w, r, http.StatusInternalServerError, errors.New("Failed to enqueue message"))
+			return
+		}
 
 		//log.Info().Str("id", t.Id).Str("phone", t.Phone).Msg("Mensagem enfileirada para envio")
 
