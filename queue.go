package main

import (
	"context"
	"encoding/json"
	"errors"
	"fmt"
	"strings"
	"sync"
	"time"

	"github.com/streadway/amqp"
	"go.mau.fi/whatsmeow"
	waProto "go.mau.fi/whatsmeow/binary/proto"
)

type RabbitMQQueue struct {
	conn    *amqp.Connection
	channel *amqp.Channel
	queue   amqp.Queue
}

type UserConsumer struct {
	queue      *RabbitMQQueue
	cancelChan chan struct{}
}

type MessageData struct {
	Id            string          `json:"Id"`
	Phone         string          `json:"Phone"`
	MsgProto      json.RawMessage `json:"MsgProto"`
	Userid        int             `json:"Userid"`
	RetryCount    int             `json:"RetryCount,omitempty"`
	DLQRetryCount int             `json:"DLQRetryCount,omitempty"`
}

var (
	queueInstance  *RabbitMQQueue
	once           sync.Once
	userConsumers  = make(map[int]*UserConsumer)
	userChannels   = make(map[int]*amqp.Channel) // Mapa para armazenar canais por userID
	channelsMutex  sync.Mutex                    // Protege o mapa
	consumersMutex sync.Mutex
)

const maxRetries = 10
const maxDLQRetries = 1

// Singleton para RabbitMQQueue
// Inicializa a conexão global RabbitMQ
func GetRabbitMQInstance(amqpURL string) (*RabbitMQQueue, error) {
	var err error
	once.Do(func() {
		//log.Info().Msg("Initializing RabbitMQ connection...")

		conn, err := amqp.DialConfig(amqpURL, amqp.Config{Heartbeat: 10 * time.Second})
		if err != nil {
			log.Error().Err(err).Msg("Failed to connect to RabbitMQ")
			return
		}

		ch, err := conn.Channel()
		if err != nil {
			log.Error().Err(err).Msg("Failed to open global channel")
			conn.Close()
			return
		}

		//log.Info().Msg("RabbitMQ channel opened")

		// 🔹 Declara Exchange DLX
		err = ch.ExchangeDeclare(
			"WuzAPI_DLX",
			"fanout",
			true,
			false,
			false,
			false,
			nil,
		)
		if err != nil {
			log.Fatal().Err(err).Msg("Failed to declare DLX")
			ch.Close()
			conn.Close()
			return
		}

		// 🔹 Declara Exchange para mensagens com atraso
		err = ch.ExchangeDeclare(
			"WuzAPI_Delayed_Exchange",
			"direct", // ✅ RabbitMQ 4.0+ NÃO suporta mais x-delayed-message
			true,
			false,
			false,
			false,
			nil,
		)
		if err != nil {
			log.Error().Err(err).Msg("Failed to declare Delayed Exchange")
			ch.Close()
			conn.Close()
			return
		}

		// 🔹 Declara Dead Letter Queue (DLQ)
		dlq, err := ch.QueueDeclare(
			"WuzAPI_Dead_Letter_Queue",
			true,
			false,
			false,
			false,
			nil,
		)
		if err != nil {
			log.Error().Err(err).Msg("Failed to declare DLQ")
			ch.Close()
			conn.Close()
			return
		}

		// 🔹 Declara a Retry Queue
		_, err = ch.QueueDeclare(
			"WuzAPI_Retry_Queue",
			true,
			false,
			false,
			false,
			amqp.Table{
				"x-message-ttl":          300000, // 5 minutos de TTL
				"x-dead-letter-exchange": "WuzAPI_Delayed_Exchange",
			},
		)
		if err != nil {
			log.Fatal().Err(err).Msg("Failed to declare Retry Queue")
			ch.Close()
			conn.Close()
			return
		}

		// 🔹 Associa a DLQ ao DLX (somente se a fila foi criada com sucesso)
		if dlq.Name != "" {
			err = ch.QueueBind(
				dlq.Name,
				"",
				"WuzAPI_DLX",
				false,
				nil,
			)
			if err != nil {
				log.Error().Err(err).Msg("Failed to bind DLQ to DLX")
				ch.Close()
				conn.Close()
				return
			}
		} else {
			log.Fatal().Msg("DLQ Name is empty, cannot bind to DLX")
			ch.Close()
			conn.Close()
			return
		}

		queueInstance = &RabbitMQQueue{conn: conn, channel: ch}
		//log.Info().Msg("RabbitMQ instance successfully initialized")
	})

	// 🔹 Se a conexão caiu, tente reconectar automaticamente
	if queueInstance == nil || queueInstance.conn == nil || queueInstance.conn.IsClosed() {
		log.Warn().Msg("RabbitMQ connection lost, reconnecting...")

		// Tenta reconectar até 3 vezes
		for i := 1; i <= 3; i++ {
			log.Warn().Int("attempt", i).Msg("Attempting RabbitMQ reconnection...")

			conn, err := amqp.DialConfig(amqpURL, amqp.Config{Heartbeat: 10 * time.Second})
			if err == nil {
				ch, err := conn.Channel()
				if err == nil {
					queueInstance = &RabbitMQQueue{conn: conn, channel: ch}
					//log.Info().Msg("RabbitMQ connection re-established")
					return queueInstance, nil
				}
				conn.Close()
			}

			// Aguarda antes de tentar novamente
			time.Sleep(5 * time.Second)
		}

		log.Fatal().Msg("Failed to reconnect to RabbitMQ after 3 attempts")
		return nil, fmt.Errorf("failed to reconnect to RabbitMQ")
	}

	return queueInstance, err
}

func GetUserQueue(amqpURL string, userID int) (*RabbitMQQueue, error) {
	globalQueue, err := GetRabbitMQInstance(amqpURL)
	if err != nil {
		return nil, err
	}

	// 🔹 Verifica se a conexão com RabbitMQ ainda está ativa
	if globalQueue.conn == nil || globalQueue.conn.IsClosed() {
		log.Warn().Int("userID", userID).Msg("RabbitMQ connection lost, reconnecting...")
		globalQueue, err = GetRabbitMQInstance(amqpURL)
		if err != nil {
			return nil, err
		}
	}

	// 🔹 Abre um novo canal para evitar erro "channel/connection is not open"
	ch, err := globalQueue.conn.Channel()
	if err != nil {
		log.Error().Err(err).Int("userID", userID).Msg("Failed to open user channel")
		return nil, err
	}

	queueName := fmt.Sprintf("WuzAPI_Messages_Queue_%d", userID)
	qUser, err := ch.QueueDeclare(
		queueName,
		true,  // Durable
		false, // Auto-delete
		false, // Exclusive
		false, // No-wait
		amqp.Table{
			"x-max-priority":         10,
			"x-dead-letter-exchange": "WuzAPI_DLX",
		},
	)
	if err != nil {
		log.Error().Err(err).Int("userID", userID).Msg("Failed to declare user queue")
		ch.Close()
		return nil, err
	}

	// 🔹 Verifica se a fila foi criada corretamente antes de retornar
	if qUser.Name == "" {
		log.Error().Int("userID", userID).Msg("User queue name is empty, something went wrong")
		ch.Close()
		return nil, fmt.Errorf("failed to declare queue for user %d", userID)
	}

	// 🔹 Vincula a fila do usuário à `WuzAPI_Delayed_Exchange` para receber mensagens atrasadas
	err = ch.QueueBind(
		qUser.Name,
		fmt.Sprintf("user-%d", userID), // Routing key específica do usuário
		"WuzAPI_Delayed_Exchange",
		false,
		nil,
	)
	if err != nil {
		log.Error().Err(err).Int("userID", userID).Msg("Failed to bind user queue")
		ch.Close()
		return nil, err
	}

	return &RabbitMQQueue{conn: globalQueue.conn, channel: ch, queue: qUser}, nil
}

// Adiciona uma mensagem na fila com prioridade
func (q *RabbitMQQueue) Enqueue(message string, priority uint8, userID int) error {

	// 	interval := userSendIntervals[userID] // Obtém o intervalo definido para o usuário
	// if interval == 0 {
	//     interval = 5 * time.Second // Valor padrão, caso não tenha sido configurado
	// }

	q.channel.Qos(1, 0, false) // Cada consumidor pega apenas uma mensagem por vez

	interval := 5 * time.Second // Valor padrão, caso não tenha sido configurado

	err := q.channel.Publish(
		"WuzAPI_Delayed_Exchange",
		fmt.Sprintf("user-%d", userID), // Routing key consistente com o QueueBind
		false,
		false,
		amqp.Publishing{
			DeliveryMode: amqp.Persistent,
			Priority:     priority,
			ContentType:  "application/json",
			Body:         []byte(message),
			Headers: amqp.Table{
				"x-delay": int(interval.Milliseconds()),
			},
		},
	)
	if err != nil {
		log.Error().Err(err).Str("queue", q.queue.Name).Msg("Failed to enqueue message")
	}
	return err
}

func (q *RabbitMQQueue) Dequeue() (<-chan amqp.Delivery, error) {
<<<<<<< HEAD

	q.channel.Qos(1, 0, false) // Cada consumidor pega apenas uma mensagem por vez
=======
	err := q.channel.Qos(1, 0, false) // Cada consumidor pega apenas uma mensagem por vez
	if err != nil {
		log.Error().Err(err).Str("queue", q.queue.Name).Msg("Failed to set QoS")
		return nil, err
	}
>>>>>>> 92290788

	deliveries, err := q.channel.Consume(
		q.queue.Name,
		fmt.Sprintf("consumer-%d", time.Now().UnixNano()),
		false, // ❌ Não auto-ack para controle manual
		false,
		false,
		false,
		nil,
	)
	if err != nil {
		log.Error().Err(err).Str("queue", q.queue.Name).Msg("Failed to start consuming")
		return nil, err
	}

	return deliveries, nil
}

// Close fecha o canal explicitamente (chamado manualmente, se necessário)
func (q *RabbitMQQueue) Close() error {
	if q.channel != nil {
		err := q.channel.Close()
		if err != nil {
			return nil // ✅ Ignora erros ao fechar o canal
		}

		//log.Info().Str("queue", q.queue.Name).Msg("Channel closed")
	}
	return nil
}

// getValidNumber checks if a given phone number is registered on WhatsApp for a specific user.
// It returns the JID (WhatsApp ID) of the phone number if it is valid, or an error if the number is not found or if there is an issue with the verification process.
//
// Parameters:
//   - userid: An integer representing the user ID.
//   - phone: A string containing the phone number to be checked.
//
// Returns:
//   - A string containing the JID of the phone number if it is valid.
//   - An error if the phone number is not found on WhatsApp or if there is an error during the verification process.
func GetValidNumber(userid int, phone string) (string, error) {
	// Cria um array de string com o número original
	phones := []string{phone}

	// Verifica se o número está no WhatsApp
	resp, err := clientPointer[userid].IsOnWhatsApp(phones)

	if err != nil {
		log.Error().Str("Phone", phone).Err(err).Msg("Failed to check if phone number is on WhatsApp")
	}

	if len(resp) == 0 && len(phone) == 13 {
		//tenta retirando o 9 do telefone da posicao 5. de 5591993275712 para 551993275712
		phone = phone[:4] + phone[5:]
		phones := []string{phone}
		resp, err = clientPointer[userid].IsOnWhatsApp(phones)
	}

	// Verifica se a resposta está vazia
	if len(resp) == 0 {
		// Retorna um erro se o número não foi encontrado
		return "", errors.New("número de telefone não encontrado no WhatsApp")
	}

	// Extrai o JID do primeiro item (ou todos se preferir concatenar)``
	jid := resp[0].JID.User + "@" + resp[0].JID.Server

	// Retorna o JID formatado
	return jid, nil
}

// Pool de Consumidores
func StartUserConsumers(s *server, amqpURL string, globalCancelChan chan struct{}) {
	go func() {
		for {
			select {
			case <-globalCancelChan:
				consumersMutex.Lock()
				for userID, consumer := range userConsumers {
					log.Warn().Int("userID", userID).Msg("Shutting down consumer")
					close(consumer.cancelChan)
					if err := consumer.queue.Close(); err != nil {
						log.Warn().Err(err).Int("userID", userID).Msg("Failed to close user queue")
					}
					delete(userConsumers, userID)
				}
				consumersMutex.Unlock()
				return

			case <-time.After(5 * time.Second):
				activeUsers := make(map[int]bool)

				for userID := range clientPointer {
					activeUsers[userID] = true

					// Evita bloqueios desnecessários
					consumersMutex.Lock()
					_, exists := userConsumers[userID]
					consumersMutex.Unlock()

					if !exists {
						queue, err := GetUserQueue(amqpURL, userID)
						if err != nil {
							log.Error().Err(err).Int("userID", userID).Msg("Failed to create user queue")
							continue
						}

						userCancelChan := make(chan struct{})

						// Agora protegemos a escrita no `userConsumers`
						consumersMutex.Lock()
						userConsumers[userID] = &UserConsumer{queue: queue, cancelChan: userCancelChan}
						consumersMutex.Unlock()

						go processUserMessages(queue, s, userID, userCancelChan)
						//log.Info().Int("userID", userID).Msg("Started consumer for user")
					}
				}

				// Remover consumidores inativos sem bloquear o mutex por muito tempo
				for userID, consumer := range userConsumers {
					if !activeUsers[userID] {
						//log.Warn().Int("userID", userID).Msg("Closing inactive consumer")
						close(consumer.cancelChan)

						consumersMutex.Lock()
						consumer.queue.Close()
						delete(userConsumers, userID)
						consumersMutex.Unlock()
					}
				}
			}
		}
	}()
}

func processUserMessages(queue *RabbitMQQueue, s *server, userID int, cancelChan chan struct{}) {
	deliveries, err := queue.Dequeue()
	if err != nil {
		log.Error().Err(err).Int("userID", userID).Msg("Failed to start consuming messages")
		return
	}

	//log.Info().Int("userID", userID).Msg("Consumer started successfully")

	// Adicionando o consumidor ao userConsumers
	consumersMutex.Lock()
	userConsumers[userID] = &UserConsumer{queue: queue, cancelChan: cancelChan}
	consumersMutex.Unlock()

	for {
		select {
		case delivery, ok := <-deliveries:
			if !ok {
				log.Warn().Int("userID", userID).Msg("Delivery channel closed. Cleaning up resources...")
				consumersMutex.Lock()
				queue.Close() // Fecha o canal ao sair
				delete(userConsumers, userID)
				consumersMutex.Unlock()
				return
			}

			ProcessMessage(delivery, s, MessageData{Userid: userID}, queue)

		case <-cancelChan:
			//log.Info().Int("userID", userID).Msg("Shutting down user consumer")
			consumersMutex.Lock()
			queue.Close() // Fecha o canal ao encerrar
			delete(userConsumers, userID)
			consumersMutex.Unlock()
			return
		}
	}
}

func ProcessMessage(delivery amqp.Delivery, s *server, msgData MessageData, queue *RabbitMQQueue) {

	if err := json.Unmarshal(delivery.Body, &msgData); err != nil {
		log.Error().Err(err).Msg("Failed to unmarshal message")
		sendWebhookNotification(s, msgData, time.Now().Unix(), "error", "Erro ao tentar decodificar a mensagem")
		delivery.Ack(false)
		return
	}

	if msgData.RetryCount >= maxRetries {
		log.Warn().Str("id", msgData.Id).Msg("Max retries reached, moving to DLQ")
		//sendWebhookNotification(s, msgData, time.Now().Unix(), "error", "Realizada a quantidade "+fmt.Sprintf("%d", maxRetries)+" de tentativas de envio")
		delivery.Nack(false, false)
		return
	}

	client, exists := clientPointer[msgData.Userid]
	if !exists || client == nil {
		log.Warn().Int("userID", msgData.Userid).Msg("No active session for user")
		sendWebhookNotification(s, msgData, time.Now().Unix(), "error", "Nenhuma sessão ativa no WhatsApp")
		delivery.Ack(false)
		return
	}

	var msgProto waProto.Message
	if err := json.Unmarshal(msgData.MsgProto, &msgProto); err != nil {
		log.Error().Err(err).Msg("Failed to unmarshal MsgProto")

		sendWebhookNotification(s, msgData, time.Now().Unix(), "error", "Erro ao tentar decodificar a mensagem MsgProto")

		delivery.Ack(false)
		return
	}

	jid, err := GetValidNumber(msgData.Userid, msgData.Phone)
	if err != nil {
		// Dispara webhook com erro
		errMsg := "Erro ao converter ao validar o telefone " + msgData.Phone

		sendWebhookNotification(s, msgData, time.Now().Unix(), "error", errMsg)

		delivery.Ack(false)
		return
	}

	recipient, ok := parseJID(jid)
	if !ok {
		log.Error().Int("userID", msgData.Userid).Msg("Invalid JID")
		// Dispara webhook com erro
		errMsg := "Erro ao converter telefone para JID " + jid

		sendWebhookNotification(s, msgData, time.Now().Unix(), "error", errMsg)

		delivery.Ack(false)
		return
	}

	resp, err := client.SendMessage(context.Background(), recipient, &msgProto, whatsmeow.SendRequestExtra{ID: msgData.Id})

	// Define status e detalhes do envio
	status := "success"
	details := "Mensagem enviada com sucesso"
	timestamp := int64(0)

	if err != nil {
		status = "error"
		details = err.Error()

		log.Error().Err(err).Str("id", msgData.Id).Msg("Failed to send message")

		//verifica a mensagem de erro é "server returned error 479", se sim, reinicia a sessão
		if strings.Contains(err.Error(), "479") || strings.Contains(err.Error(), "500") {
			log.Warn().Int("userID", msgData.Userid).Msg("Reiniciando sessão do usuário")
			clientPointer[msgData.Userid].Disconnect()
			//tempo para reconectar de 10 segundos
			time.Sleep(10 * time.Second)
			clientPointer[msgData.Userid].IsConnected()
			clientPointer[msgData.Userid].IsLoggedIn()
			log.Warn().Int("userID", msgData.Userid).Msg("Sessão do usuário reiniciada")
		}

		msgData.RetryCount++
		updatedMessage, err := json.Marshal(msgData)
		if err != nil {
			log.Error().Err(err).Str("id", msgData.Id).Msg("Failed to marshal updated message")
			delivery.Nack(false, true)
			return
		}
		if err := queue.Enqueue(string(updatedMessage), delivery.Priority, msgData.Userid); err != nil {
			log.Error().Err(err).Str("id", msgData.Id).Msg("Failed to re-enqueue message")
			sendWebhookNotification(s, msgData, time.Now().Unix(), status, "Falha ao reenfileirar mensagem")
			delivery.Nack(false, false) // ✅ Só manda para DLQ se falhou ao reenfileirar
		} else {
			delivery.Ack(false) // ✅ Confirma a mensagem como processada se foi reenfileirada corretamente
		}

	} else {
		timestamp = resp.Timestamp.Unix()
		//log.Info().Str("id", msgData.Id).Str("timestamp", fmt.Sprintf("%d", resp.Timestamp)).Msg("Message sent")
		delivery.Ack(false) //Processada com sucesso
	}

	sendWebhookNotification(s, msgData, timestamp, status, details)
}

func sendWebhookNotification(s *server, msgData MessageData, timestamp int64, status, details string) {
	// Obtém o webhook do usuário
	webhookurl := ""
	myuserinfo, found := userinfocache.Get(s.getTokenByUserId(msgData.Userid))
	if found {
		webhookurl = myuserinfo.(Values).Get("Webhook")
	}

	if webhookurl != "" {

		// Criar estrutura de evento no mesmo formato do wmiau.go
		postmap := map[string]interface{}{
			"type": "CallBack",
			"event": map[string]interface{}{
				"id":        msgData.Id,
				"phone":     msgData.Phone,
				"status":    status,
				"details":   details,
				"timestamp": timestamp,
			},
		}

		// Enviar para o webhook

		values, _ := json.Marshal(postmap)
		data := map[string]string{
			"jsonData": string(values),
			"token":    myuserinfo.(Values).Get("Token"),
		}
		go callHook(webhookurl, data, msgData.Userid)

		//log.Info().Str("id", msgData.Id).Str("status", status).Msg("CallBack processado")

	} else {
		log.Warn().Str("userid", fmt.Sprintf("%d", msgData.Userid)).Msg("Nenhum webhook configurado para este usuário")
	}
}

func StartDLQConsumer(s *server, amqpURL string) {
	go func() {
		queue, err := GetRabbitMQInstance(amqpURL)
		if err != nil {
			log.Fatal().Err(err).Msg("Failed to initialize DLQ consumer")
			return
		}

		ch := queue.channel
		dlqName := "WuzAPI_Dead_Letter_Queue"

		msgs, err := ch.Consume(
			dlqName,
			"dlq-consumer",
			false, // ✨ Não auto-ack para podermos reenviar manualmente
			false,
			false,
			false,
			nil,
		)

		if err != nil {
			log.Fatal().Err(err).Msg("Failed to consume DLQ messages")
			return
		}

		//log.Info().Msg("DLQ Consumer started, waiting for messages...")

		for msg := range msgs {
			go handleDLQMessage(s, msg, queue) // ✨ Processa cada mensagem separadamente
		}
	}()
}

func handleDLQMessage(s *server, msg amqp.Delivery, queue *RabbitMQQueue) {
	log.Warn().Str("message_id", string(msg.Body)).Msg("Message received from DLQ, checking retry attempts...")

	var msgData MessageData
	if err := json.Unmarshal(msg.Body, &msgData); err != nil {
		log.Error().Err(err).Msg("Failed to unmarshal DLQ message")
		sendWebhookNotification(s, msgData, time.Now().Unix(), "error", "Erro ao processar mensagem da DLQ")
		msg.Ack(false) // ❌ Remove a mensagem da DLQ
		return
	}

	// 📌 Verifica se atingiu o limite de tentativas
	if msgData.DLQRetryCount >= maxDLQRetries {
		log.Error().Str("id", msgData.Id).Msg("Max retry attempts reached, discarding message")
		sendWebhookNotification(s, msgData, time.Now().Unix(), "error", "Mensagem descartada após várias tentativas")
		msg.Ack(false) // ❌ Remove a mensagem da DLQ permanentemente
		return
	}

	// ✨ Incrementa o número de tentativas antes de reenviar
	msgData.DLQRetryCount++
	msgData.RetryCount = 0 // ✅ Reseta o contador de tentativas

	updatedMessage, _ := json.Marshal(msgData)

	err := queue.channel.Publish(
		"WuzAPI_Delayed_Exchange", // ✅ Certifique-se de que a mensagem será processada corretamente
		"WuzAPI_Retry_Queue",
		false,
		false,
		amqp.Publishing{
			DeliveryMode: amqp.Persistent,
			ContentType:  "application/json",
			Body:         updatedMessage,
		},
	)

	if err != nil {
		log.Error().Err(err).Str("id", msgData.Id).Msg("Failed to enqueue message in Retry Queue")
		sendWebhookNotification(s, msgData, time.Now().Unix(), "error", "Falha ao mover mensagem para Retry Queue")
	} else {
		//log.Info().Str("id", msgData.Id).Int("attempts", msgData.DLQRetryCount).Msg("Message moved to Retry Queue for 5 minutes")
	}

	msg.Ack(false) // ✨ Remove a mensagem da DLQ
}<|MERGE_RESOLUTION|>--- conflicted
+++ resolved
@@ -265,8 +265,6 @@
 	//     interval = 5 * time.Second // Valor padrão, caso não tenha sido configurado
 	// }
 
-	q.channel.Qos(1, 0, false) // Cada consumidor pega apenas uma mensagem por vez
-
 	interval := 5 * time.Second // Valor padrão, caso não tenha sido configurado
 
 	err := q.channel.Publish(
@@ -291,16 +289,11 @@
 }
 
 func (q *RabbitMQQueue) Dequeue() (<-chan amqp.Delivery, error) {
-<<<<<<< HEAD
-
-	q.channel.Qos(1, 0, false) // Cada consumidor pega apenas uma mensagem por vez
-=======
 	err := q.channel.Qos(1, 0, false) // Cada consumidor pega apenas uma mensagem por vez
 	if err != nil {
 		log.Error().Err(err).Str("queue", q.queue.Name).Msg("Failed to set QoS")
 		return nil, err
 	}
->>>>>>> 92290788
 
 	deliveries, err := q.channel.Consume(
 		q.queue.Name,
@@ -424,7 +417,7 @@
 				// Remover consumidores inativos sem bloquear o mutex por muito tempo
 				for userID, consumer := range userConsumers {
 					if !activeUsers[userID] {
-						//log.Warn().Int("userID", userID).Msg("Closing inactive consumer")
+						log.Warn().Int("userID", userID).Msg("Closing inactive consumer")
 						close(consumer.cancelChan)
 
 						consumersMutex.Lock()
